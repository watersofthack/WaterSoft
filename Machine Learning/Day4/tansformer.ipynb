{
 "cells": [
  {
   "cell_type": "markdown",
   "id": "9ccae883-1904-48a6-81b3-d0228caeab1f",
   "metadata": {},
   "source": [
    "\n",
    "## Multivariate time series prediction using Transformer\n",
    "\n",
    "\n",
    "### In this document we explain how a Transformer encoder network is supposed to process information. \n",
    "<i> Note: We use PatchTST which is a popular time series forecasting model that uses a Transformer Encoder to make predictions</i>\n",
    "\n",
    "The multi-head attention functionality.\n",
    "\n",
    "Let's suppose the input to the model is a sequence given by\n",
    "$$[x_1, x_2, x_3, ..., x_{12}]$$ (these are tokens input to the model)\n",
    "\n",
    "We first reshape it into a following matrix (called embeddings) of some patch size let's say 4.\n",
    "$$ Input (I) = \\begin{bmatrix}\n",
    "x_1 & x_2 & x_3 & x_4 \\\\\n",
    "x_5 & x_6 & x_7 & x_8 \\\\\n",
    "x_9 & x_{10} & x_{11} & x_{12} \\\\  \n",
    "\\end{bmatrix}^T = \n",
    "\\begin{bmatrix}\n",
    "x_1 & x_5 & x_9  \\\\\n",
    "x_2 & x_6 & x_{10} \\\\\n",
    "x_3 & x_7 & x_{11} \\\\\n",
    "x_4 & x_8 & x_{12}\n",
    "\\end{bmatrix}  (4 \\times 3)\n",
    "$$\n",
    "\n",
    "We use a fc layer of shape let's name it $( 3 \\times 10)$, (this is called enriching embeddings with the positional encodings to retain the sequence order information), the output of this process is a $(4 \\times 10)$ matrix. Let's denote the output matrix by say $x_d$\n",
    "\n",
    "Now the output of the FC layer is passed through the multi-head attention block.\n",
    "The number of heads can be any number you can define. I will explain what happens in one of those heads. \n",
    "\n",
    "Each head has three matrices, let's name them $W_Q, W_K, W_V.$\n",
    "We compute the following.\n",
    "$$ Q_h = x_d \\times W_Q $$\n",
    "$$ K_h = x_d \\times W_K $$\n",
    "$$ V_h = x_d \\times W_V $$\n",
    "\n",
    "Note that the no. of columns of Q, K, V is equal to some value let's say $d_k$ (user-defined)\n",
    "\n",
    "The attention value for a head is calculated as \n",
    "$$\n",
    "O_h = softmax\\left( \\frac{Q_h K_h^T}{\\sqrt{d_k}} \\right) V_h\n",
    "$$\n",
    "\n",
    "Let's suppose the output $O_h$ has dimensions $(4 \\times 10)$\n",
    "\n",
    "In general there are multiple heads, so we have output of attention heads as $O_1, O_2, ..., O_h$. \\\n",
    "The attention heads are concatenated to get multi head attention\n",
    "$$O_{multi-head} = Concat(O_1, O_2, O_3, ... , O_h)$$\n",
    "\n",
    "A weight matrix $W^o$ (Output Projection Matrix) is used to bring back the $O_{multi-head}$ to the shape of $x_d$.\n",
    "And we compute\n",
    "\n",
    "$O' = O_{multi-head} \\times W^o$ \\\n",
    "and we calculate residuals as \\\n",
    "$O_{residual} = O' + x_d$\n",
    "\n",
    "This $O_{residual}$ is the input to the feedforward network to get the required output.\n",
    "\n"
   ]
  },
  {
   "cell_type": "code",
   "execution_count": null,
   "id": "7c3f8bb5-7463-4aaf-ba28-9a466bad685a",
   "metadata": {},
   "outputs": [],
   "source": []
  },
  {
   "cell_type": "code",
   "execution_count": 1,
   "id": "4117e9d0-7925-4788-bbe1-28c60c80bb56",
   "metadata": {},
   "outputs": [
    {
     "name": "stderr",
     "output_type": "stream",
     "text": [
      "\n",
      "A module that was compiled using NumPy 1.x cannot be run in\n",
      "NumPy 2.1.0 as it may crash. To support both 1.x and 2.x\n",
      "versions of NumPy, modules must be compiled with NumPy 2.0.\n",
      "Some module may need to rebuild instead e.g. with 'pybind11>=2.12'.\n",
      "\n",
      "If you are a user of the module, the easiest solution will be to\n",
      "downgrade to 'numpy<2' or try to upgrade the affected module.\n",
      "We expect that some modules will need time to support NumPy 2.\n",
      "\n",
      "Traceback (most recent call last):  File \"<frozen runpy>\", line 198, in _run_module_as_main\n",
      "  File \"<frozen runpy>\", line 88, in _run_code\n",
      "  File \"/Users/cuser/Documents/cybertraining/venv/lib/python3.12/site-packages/ipykernel_launcher.py\", line 18, in <module>\n",
      "    app.launch_new_instance()\n",
      "  File \"/Users/cuser/Documents/cybertraining/venv/lib/python3.12/site-packages/traitlets/config/application.py\", line 1075, in launch_instance\n",
      "    app.start()\n",
      "  File \"/Users/cuser/Documents/cybertraining/venv/lib/python3.12/site-packages/ipykernel/kernelapp.py\", line 739, in start\n",
      "    self.io_loop.start()\n",
      "  File \"/Users/cuser/Documents/cybertraining/venv/lib/python3.12/site-packages/tornado/platform/asyncio.py\", line 205, in start\n",
      "    self.asyncio_loop.run_forever()\n",
      "  File \"/usr/local/Cellar/python@3.12/3.12.6/Frameworks/Python.framework/Versions/3.12/lib/python3.12/asyncio/base_events.py\", line 641, in run_forever\n",
      "    self._run_once()\n",
      "  File \"/usr/local/Cellar/python@3.12/3.12.6/Frameworks/Python.framework/Versions/3.12/lib/python3.12/asyncio/base_events.py\", line 1986, in _run_once\n",
      "    handle._run()\n",
      "  File \"/usr/local/Cellar/python@3.12/3.12.6/Frameworks/Python.framework/Versions/3.12/lib/python3.12/asyncio/events.py\", line 88, in _run\n",
      "    self._context.run(self._callback, *self._args)\n",
      "  File \"/Users/cuser/Documents/cybertraining/venv/lib/python3.12/site-packages/ipykernel/kernelbase.py\", line 545, in dispatch_queue\n",
      "    await self.process_one()\n",
      "  File \"/Users/cuser/Documents/cybertraining/venv/lib/python3.12/site-packages/ipykernel/kernelbase.py\", line 534, in process_one\n",
      "    await dispatch(*args)\n",
      "  File \"/Users/cuser/Documents/cybertraining/venv/lib/python3.12/site-packages/ipykernel/kernelbase.py\", line 437, in dispatch_shell\n",
      "    await result\n",
      "  File \"/Users/cuser/Documents/cybertraining/venv/lib/python3.12/site-packages/ipykernel/ipkernel.py\", line 362, in execute_request\n",
      "    await super().execute_request(stream, ident, parent)\n",
      "  File \"/Users/cuser/Documents/cybertraining/venv/lib/python3.12/site-packages/ipykernel/kernelbase.py\", line 778, in execute_request\n",
      "    reply_content = await reply_content\n",
      "  File \"/Users/cuser/Documents/cybertraining/venv/lib/python3.12/site-packages/ipykernel/ipkernel.py\", line 449, in do_execute\n",
      "    res = shell.run_cell(\n",
      "  File \"/Users/cuser/Documents/cybertraining/venv/lib/python3.12/site-packages/ipykernel/zmqshell.py\", line 549, in run_cell\n",
      "    return super().run_cell(*args, **kwargs)\n",
      "  File \"/Users/cuser/Documents/cybertraining/venv/lib/python3.12/site-packages/IPython/core/interactiveshell.py\", line 3075, in run_cell\n",
      "    result = self._run_cell(\n",
      "  File \"/Users/cuser/Documents/cybertraining/venv/lib/python3.12/site-packages/IPython/core/interactiveshell.py\", line 3130, in _run_cell\n",
      "    result = runner(coro)\n",
      "  File \"/Users/cuser/Documents/cybertraining/venv/lib/python3.12/site-packages/IPython/core/async_helpers.py\", line 128, in _pseudo_sync_runner\n",
      "    coro.send(None)\n",
      "  File \"/Users/cuser/Documents/cybertraining/venv/lib/python3.12/site-packages/IPython/core/interactiveshell.py\", line 3334, in run_cell_async\n",
      "    has_raised = await self.run_ast_nodes(code_ast.body, cell_name,\n",
      "  File \"/Users/cuser/Documents/cybertraining/venv/lib/python3.12/site-packages/IPython/core/interactiveshell.py\", line 3517, in run_ast_nodes\n",
      "    if await self.run_code(code, result, async_=asy):\n",
      "  File \"/Users/cuser/Documents/cybertraining/venv/lib/python3.12/site-packages/IPython/core/interactiveshell.py\", line 3577, in run_code\n",
      "    exec(code_obj, self.user_global_ns, self.user_ns)\n",
      "  File \"/var/folders/j3/9_pszf256zvgnry9z0x72k_h0000gn/T/ipykernel_85947/2055104542.py\", line 1, in <module>\n",
      "    import torch\n",
      "  File \"/Users/cuser/Documents/cybertraining/venv/lib/python3.12/site-packages/torch/__init__.py\", line 1477, in <module>\n",
      "    from .functional import *  # noqa: F403\n",
      "  File \"/Users/cuser/Documents/cybertraining/venv/lib/python3.12/site-packages/torch/functional.py\", line 9, in <module>\n",
      "    import torch.nn.functional as F\n",
      "  File \"/Users/cuser/Documents/cybertraining/venv/lib/python3.12/site-packages/torch/nn/__init__.py\", line 1, in <module>\n",
      "    from .modules import *  # noqa: F403\n",
      "  File \"/Users/cuser/Documents/cybertraining/venv/lib/python3.12/site-packages/torch/nn/modules/__init__.py\", line 35, in <module>\n",
      "    from .transformer import TransformerEncoder, TransformerDecoder, \\\n",
      "  File \"/Users/cuser/Documents/cybertraining/venv/lib/python3.12/site-packages/torch/nn/modules/transformer.py\", line 20, in <module>\n",
      "    device: torch.device = torch.device(torch._C._get_default_device()),  # torch.device('cpu'),\n",
      "/Users/cuser/Documents/cybertraining/venv/lib/python3.12/site-packages/torch/nn/modules/transformer.py:20: UserWarning: Failed to initialize NumPy: _ARRAY_API not found (Triggered internally at /Users/runner/work/pytorch/pytorch/pytorch/torch/csrc/utils/tensor_numpy.cpp:84.)\n",
      "  device: torch.device = torch.device(torch._C._get_default_device()),  # torch.device('cpu'),\n"
     ]
    }
   ],
   "source": [
    "import torch\n",
    "import numpy as np\n",
    "import math\n",
    "\n",
    "import pandas as pd\n",
    "from sklearn.preprocessing import StandardScaler\n"
   ]
  },
  {
   "cell_type": "code",
   "execution_count": 2,
   "id": "8af4f85b-3822-4288-9566-0f0ac0cfa053",
   "metadata": {},
   "outputs": [],
   "source": [
    "path = '../dataset/chattahoochee_3hr_02336490.csv'"
   ]
  },
  {
   "cell_type": "code",
   "execution_count": 3,
   "id": "fc9eb646-4308-449c-84c0-00cd1de182c2",
   "metadata": {},
   "outputs": [
    {
     "data": {
      "text/plain": [
       "False"
      ]
     },
     "execution_count": 3,
     "metadata": {},
     "output_type": "execute_result"
    }
   ],
   "source": [
    "torch.cuda.is_available()"
   ]
  },
  {
   "cell_type": "markdown",
   "id": "0600e784-ec1c-4ab8-ab6b-9b765b4dee83",
   "metadata": {},
   "source": [
    "Here we define **RiverData** a custom Dataset class to load the dataset we have. It extends the Pytorch Dataset class.  \n",
    "- We need to define \\_\\_init__() function which can be used for loading data from the file and optionally for data preprocessing.\n",
    "- Thereafter we define \\_\\_len__() function which gives the length of dataset.\n",
    "- Then we define \\_\\_getitem__() function which returns an instance of (feature, label) tuple which can be used for model training.\n",
    "  For our time series data, feature means the past values to be used for training and label means the future values to be predicted."
   ]
  },
  {
   "cell_type": "code",
   "execution_count": 4,
   "id": "742b694d-9966-4fd3-bca7-51f398a8775f",
   "metadata": {},
   "outputs": [],
   "source": [
    "class RiverData(torch.utils.data.Dataset):\n",
    "    \n",
    "    def __init__(self, df, target, datecol, seq_len, pred_len):\n",
    "        self.df = df\n",
    "        self.datecol = datecol\n",
    "        self.target = target\n",
    "        self.seq_len = seq_len\n",
    "        self.pred_len = pred_len\n",
    "        self.setIndex()\n",
    "        \n",
    "\n",
    "    def setIndex(self):\n",
    "        self.df.set_index(self.datecol, inplace=True)\n",
    "    \n",
    "\n",
    "    def __len__(self):\n",
    "        return len(self.df) - self.seq_len - self.pred_len\n",
    "\n",
    "\n",
    "    def __getitem__(self, idx):\n",
    "        if len(self.df) <= (idx + self.seq_len+self.pred_len):\n",
    "            raise IndexError(f\"Index {idx} is out of bounds for dataset of size {len(self.df)}\")\n",
    "        df_piece = self.df[idx:idx+self.seq_len].values\n",
    "        feature = torch.tensor(df_piece, dtype=torch.float32)\n",
    "        label_piece = self.df[self.target][idx + self.seq_len:  idx+self.seq_len+self.pred_len].values\n",
    "        label = torch.tensor(label_piece, dtype=torch.float32)\n",
    "        return (feature, label) "
   ]
  },
  {
   "cell_type": "markdown",
   "id": "60c24959-e72f-435d-8a14-69a648fa5ab1",
   "metadata": {},
   "source": [
    "### Normalize the data"
   ]
  },
  {
   "cell_type": "code",
   "execution_count": 5,
   "id": "46d897d9-946e-4bbe-90a6-cc8d8a223c3f",
   "metadata": {},
   "outputs": [],
   "source": [
    "df = pd.read_csv(path)\n",
    "raw_df = df.drop('DATE', axis=1, inplace=False)\n",
    "scaler = StandardScaler()\n",
    "\n",
    "# Apply the transformations\n",
    "df_scaled = scaler.fit_transform(raw_df)\n",
    "\n",
    "df_scaled = pd.DataFrame(df_scaled, columns=raw_df.columns)\n",
    "df_scaled['DATE'] = df['DATE']\n",
    "df = df_scaled"
   ]
  },
  {
   "cell_type": "markdown",
   "id": "3a4781c6-88ed-4b28-aa0e-f669bf7c75f5",
   "metadata": {},
   "source": [
    "Some advanced Python syntax has been used here. \\\n",
    "*common_args : it's used to pass arguments to a function, where common_args represents a python list \\\n",
    "**common_args: it's used to pass arguments to a function, where common_args represents a python dictionary"
   ]
  },
  {
   "cell_type": "code",
   "execution_count": 6,
   "id": "9e63a535-a817-4429-be17-f3e3a02e4f73",
   "metadata": {},
   "outputs": [],
   "source": [
    "\n",
    "train_size = int(0.7 * len(df))\n",
    "test_size = int(0.2 * len(df))\n",
    "val_size = len(df) - train_size - test_size\n",
    "\n",
    "seq_len = 8\n",
    "pred_len = 1\n",
    "num_features = 7\n",
    "num_layers = 1\n",
    "\n",
    "\n",
    "common_args = ['gaze_height', 'DATE', seq_len, pred_len]\n",
    "train_dataset = RiverData(df[:train_size], *common_args)\n",
    "val_dataset = RiverData(df[train_size: train_size+val_size], *common_args)\n",
    "test_dataset = RiverData(df[train_size+val_size : len(df)], *common_args)\n"
   ]
  },
  {
   "cell_type": "code",
   "execution_count": 7,
   "id": "501879b1-dd1c-4ff0-afb3-ff25a345df05",
   "metadata": {},
   "outputs": [],
   "source": [
    "# Important parameters\n",
    "\n",
    "BATCH_SIZE = 512 # keep as big as can be handled by GPU and memory\n",
    "SHUFFLE = False # we don't shuffle the time series data\n",
    "DATA_LOAD_WORKERS = 1 # it depends on amount of data you need to load"
   ]
  },
  {
   "cell_type": "code",
   "execution_count": 8,
   "id": "ae359aec-9435-4229-8587-5f120b0370b3",
   "metadata": {},
   "outputs": [],
   "source": [
    "from torch.utils.data import DataLoader\n",
    "\n",
    "common_args = {'batch_size': BATCH_SIZE, 'shuffle': SHUFFLE}\n",
    "train_loader = DataLoader(train_dataset, **common_args)\n",
    "val_loader = DataLoader(val_dataset, **common_args)\n",
    "test_loader = DataLoader(test_dataset, **common_args)"
   ]
  },
  {
   "cell_type": "markdown",
   "id": "bc7ac35c-8ecc-4ab7-a97c-0cb4d59bc624",
   "metadata": {},
   "source": [
    "### Here we define our PyTorch model.\n",
    "\n",
    "BasicTransformerNetwork is the model class, it extends the Module class provided by Pytorch. \\\n",
    "- We define \\_\\_init__() function. It sets up layers and defines the model parameters.\n",
    "- Also, we define forward() function which defines how the forwared pass computation occurs\n",
    "- We also implement PositionalEncoding class which is an important part of transformer"
   ]
  },
  {
   "cell_type": "code",
   "execution_count": 9,
   "id": "01cd8d0d-2058-4dfe-9046-78cde5fd2f58",
   "metadata": {},
   "outputs": [],
   "source": [
<<<<<<< HEAD
    "# The transformer implementation in pytorch doesn't implement the \n",
    "# positional encoding which is an essential part of the transforemer model\n",
    "\n",
    "# Provide more description of positional encoding\n",
=======
    "# The transformer implementation in Pytorch doesn't implement the \n",
    "# positional encoding which is an essential part of the Transformer model\n",
    "# Positional Encoding explanation at depth: https://www.youtube.com/watch?v=dichIcUZfOw\n",
>>>>>>> 19ff9f83
    "class PositionalEncoding(torch.nn.Module):\n",
    "    def __init__(self, d_model, dropout=0.1, max_len=5000):\n",
    "        super().__init__();\n",
    "        self.dropout = torch.nn.Dropout(p=dropout)\n",
    "\n",
    "        Xp = torch.zeros(max_len, d_model) # max_len x d_model\n",
    "        position = torch.arange(0, max_len).unsqueeze(1) # max_len x 1\n",
    "        div_term = torch.exp(torch.arange(0, d_model, 2) * (-math.log(100000.0) / d_model)) #length: d_model/2\n",
    "\n",
    "        #Applying sine to even indices in the array; 2i\n",
    "        Xp[:, 0::2] = torch.sin(position.float() * div_term)\n",
    "\n",
    "        #Applying cosine to odd indices in the array; 2i + 1\n",
    "        Xp[:, 1::2] = torch.cos(position.float() * div_term)\n",
    "\n",
    "        Xp = Xp.unsqueeze(1)\n",
    "        self.register_buffer('Xp', Xp)\n",
    "\n",
    "    def forward(self, x):\n",
    "        x  = x + self.Xp[:x.size(0)]\n",
    "        return self.dropout(x)\n",
    "\n",
    "\n",
    "class BasicTransformerNetwork(torch.nn.Module):\n",
    "    \n",
    "    def __init__(self, seq_len, pred_len):\n",
    "        # call the constructor of the base class\n",
    "        super().__init__()\n",
    "        self.model_type = 'Transformer'\n",
    "        self.seq_len = seq_len\n",
    "        self.pred_len = pred_len\n",
    "        self.num_features = num_features\n",
    "\n",
    "        # I don't think the embedding size should be this big. We will see.\n",
    "        self.embedding_size = 128 #The features are converted to 512 embeddings\n",
    "        self.num_layers = num_layers\n",
    "        self.pos_encoder = PositionalEncoding(self.embedding_size, 0.1, 10000)\n",
    "        \n",
    "        \n",
    "        self.encLayer = torch.nn.TransformerEncoderLayer(d_model=self.embedding_size, nhead=8, \n",
    "                                                 dim_feedforward=256, dropout=0.1, activation=\"relu\", \n",
    "                                                 layer_norm_eps=1e-05, batch_first=True, norm_first=False, bias=True, \n",
    "                                                 device=None, dtype=None)\n",
    "        \n",
    "        self.transformerEnc = torch.nn.TransformerEncoder(self.encLayer, num_layers=self.num_layers)\n",
    "\n",
    "        self.input_fc = torch.nn.Linear(self.num_features, self.embedding_size)\n",
    "        self.relu = torch.nn.ReLU()\n",
    "        \n",
    "        self.output_fc1 = torch.nn.Linear(self.embedding_size, self.pred_len)\n",
    "        self.output_fc2 = torch.nn.Linear(self.seq_len, 1)\n",
    "\n",
    "        \n",
    "\n",
    "    \n",
    "    def forward(self, x):\n",
    "        x = self.input_fc(x) * np.sqrt(self.embedding_size)\n",
    "        x = self.pos_encoder(x)\n",
    "        out = self.transformerEnc(x)\n",
    "        out = self.output_fc1(out) # dimension 512 x seq_len x pred_len\n",
    "        out = out.transpose(1,2) # dimension 512 x pred_len x seq_len\n",
    "        out = self.output_fc2(out) # dimension 512 x pred_len x 1\n",
    "        out = out.squeeze(-1) # dimension 512 x pred_len\n",
    "        return out\n",
    "# Note that the gradients are stored inside the FC layer objects\n",
    "# For each training example we need to get rid of these gradients"
   ]
  },
  {
   "cell_type": "markdown",
   "id": "f579dc18-584e-414b-ae8e-37f62e4b42f3",
   "metadata": {},
   "source": []
  },
  {
   "cell_type": "code",
   "execution_count": 10,
   "id": "b600c877-3409-48f9-80e5-3fdde7731817",
   "metadata": {},
   "outputs": [
    {
     "name": "stdout",
     "output_type": "stream",
     "text": [
      "2.2.2\n"
     ]
    }
   ],
   "source": [
    "print(torch.__version__)"
   ]
  },
  {
   "cell_type": "code",
   "execution_count": 11,
   "id": "5277794b-fe37-4595-8554-d26db5710e44",
   "metadata": {},
   "outputs": [],
   "source": [
    "model = BasicTransformerNetwork(seq_len, pred_len)\n",
    "loss = torch.nn.MSELoss()\n",
    "learning_rate = 2e-2\n",
    "optimizer = torch.optim.SGD(model.parameters(), lr = learning_rate)"
   ]
  },
  {
   "cell_type": "code",
   "execution_count": 12,
   "id": "1afde643-9953-4129-8415-7b4836c31300",
   "metadata": {},
   "outputs": [
    {
     "name": "stdout",
     "output_type": "stream",
     "text": [
      "torch.Size([384, 128])\n",
      "torch.Size([384])\n",
      "torch.Size([128, 128])\n",
      "torch.Size([128])\n",
      "torch.Size([256, 128])\n",
      "torch.Size([256])\n",
      "torch.Size([128, 256])\n",
      "torch.Size([128])\n",
      "torch.Size([128])\n",
      "torch.Size([128])\n",
      "torch.Size([128])\n",
      "torch.Size([128])\n",
      "torch.Size([384, 128])\n",
      "torch.Size([384])\n",
      "torch.Size([128, 128])\n",
      "torch.Size([128])\n",
      "torch.Size([256, 128])\n",
      "torch.Size([256])\n",
      "torch.Size([128, 256])\n",
      "torch.Size([128])\n",
      "torch.Size([128])\n",
      "torch.Size([128])\n",
      "torch.Size([128])\n",
      "torch.Size([128])\n",
      "torch.Size([128, 7])\n",
      "torch.Size([128])\n",
      "torch.Size([1, 128])\n",
      "torch.Size([1])\n",
      "torch.Size([1, 8])\n",
      "torch.Size([1])\n"
     ]
    }
   ],
   "source": [
    "for gen in model.parameters():\n",
    "    print(gen.shape)"
   ]
  },
  {
   "cell_type": "code",
   "execution_count": 13,
   "id": "4b3cc7a8-9844-4eae-a601-4787513eb1cf",
   "metadata": {},
   "outputs": [
    {
     "name": "stdout",
     "output_type": "stream",
     "text": [
      "features shape:  torch.Size([512, 8, 7])\n",
      "labels shape:  torch.Size([512, 1])\n"
     ]
    }
   ],
   "source": [
    "for i, (f,l) in enumerate(train_loader):\n",
    "    print('features shape: ', f.shape)\n",
    "    print('labels shape: ', l.shape)\n",
    "    break"
   ]
  },
  {
   "cell_type": "code",
   "execution_count": 14,
   "id": "22683e91-642a-494b-abc5-069dc6fa9eb6",
   "metadata": {},
   "outputs": [],
   "source": [
    "# define metrics\n",
    "import numpy as np\n",
    "epsilon = np.finfo(float).eps\n",
    "\n",
    "def wape_function(y, y_pred):\n",
    "    \"\"\"Weighted Average Percentage Error metric in the interval [0; 100]\"\"\"\n",
    "    y = np.array(y)\n",
    "    y_pred = np.array(y_pred)\n",
    "    nominator = np.sum(np.abs(np.subtract(y, y_pred)))\n",
    "    denominator = np.add(np.sum(np.abs(y)), epsilon)\n",
    "    wape = np.divide(nominator, denominator) * 100.0\n",
    "    return wape\n",
    "\n",
    "def nse_function(y, y_pred):\n",
    "    y = np.array(y)\n",
    "    y_pred = np.array(y_pred)\n",
    "    return (1-(np.sum((y_pred-y)**2)/np.sum((y-np.mean(y))**2)))\n",
    "\n",
    "\n",
    "def evaluate_model(model, data_loader):\n",
    "    # following line prepares the model for evaluation mode. It disables dropout and batch normalization if they have \n",
    "    # are part of the model. For our simple model, it's not necessary. Still, we're going to use it.\n",
    "\n",
    "    model.eval()\n",
    "    all_inputs = torch.empty((0, seq_len, num_features))\n",
    "    all_labels = torch.empty(0, pred_len)\n",
    "    for inputs, labels in data_loader:\n",
    "        all_inputs = torch.vstack((all_inputs, inputs))\n",
    "        all_labels = torch.vstack((all_labels, labels))\n",
    "    \n",
    "    with torch.no_grad():\n",
    "        outputs = model(all_inputs)\n",
    "        nse = nse_function(all_labels.numpy(), outputs.numpy())\n",
    "        wape = wape_function(all_labels.numpy(), outputs.numpy())\n",
    "        \n",
    "    print(f'NSE : {nse}', end=' ')\n",
    "    print(f'WAPE : {wape}')\n",
    "    \n",
    "    model.train()\n",
    "    return nse, wape\n"
   ]
  },
  {
   "cell_type": "code",
   "execution_count": 15,
   "id": "9beaf3a1-2c40-4fc6-b0f7-c352b5763231",
   "metadata": {},
   "outputs": [
    {
     "name": "stdout",
     "output_type": "stream",
     "text": [
      "Epoch 1: 0.39835770916322183 "
     ]
    },
    {
     "ename": "RuntimeError",
     "evalue": "Numpy is not available",
     "output_type": "error",
     "traceback": [
      "\u001b[0;31m---------------------------------------------------------------------------\u001b[0m",
      "\u001b[0;31mRuntimeError\u001b[0m                              Traceback (most recent call last)",
      "Cell \u001b[0;32mIn[15], line 20\u001b[0m\n\u001b[1;32m     17\u001b[0m     epoch_loss\u001b[38;5;241m.\u001b[39mappend(loss_val\u001b[38;5;241m.\u001b[39mitem())\n\u001b[1;32m     19\u001b[0m \u001b[38;5;28mprint\u001b[39m(\u001b[38;5;124mf\u001b[39m\u001b[38;5;124m'\u001b[39m\u001b[38;5;124mEpoch \u001b[39m\u001b[38;5;132;01m{\u001b[39;00mepoch\u001b[38;5;241m+\u001b[39m\u001b[38;5;241m1\u001b[39m\u001b[38;5;132;01m}\u001b[39;00m\u001b[38;5;124m: \u001b[39m\u001b[38;5;132;01m{\u001b[39;00m\u001b[38;5;28msum\u001b[39m(epoch_loss)\u001b[38;5;241m/\u001b[39m\u001b[38;5;28mlen\u001b[39m(epoch_loss)\u001b[38;5;132;01m}\u001b[39;00m\u001b[38;5;124m'\u001b[39m, end\u001b[38;5;241m=\u001b[39m\u001b[38;5;124m'\u001b[39m\u001b[38;5;124m \u001b[39m\u001b[38;5;124m'\u001b[39m)\n\u001b[0;32m---> 20\u001b[0m nse, wape \u001b[38;5;241m=\u001b[39m \u001b[43mevaluate_model\u001b[49m\u001b[43m(\u001b[49m\u001b[43mmodel\u001b[49m\u001b[43m,\u001b[49m\u001b[43m \u001b[49m\u001b[43mval_loader\u001b[49m\u001b[43m)\u001b[49m\n",
      "Cell \u001b[0;32mIn[14], line 33\u001b[0m, in \u001b[0;36mevaluate_model\u001b[0;34m(model, data_loader)\u001b[0m\n\u001b[1;32m     31\u001b[0m \u001b[38;5;28;01mwith\u001b[39;00m torch\u001b[38;5;241m.\u001b[39mno_grad():\n\u001b[1;32m     32\u001b[0m     outputs \u001b[38;5;241m=\u001b[39m model(all_inputs)\n\u001b[0;32m---> 33\u001b[0m     nse \u001b[38;5;241m=\u001b[39m nse_function(\u001b[43mall_labels\u001b[49m\u001b[38;5;241;43m.\u001b[39;49m\u001b[43mnumpy\u001b[49m\u001b[43m(\u001b[49m\u001b[43m)\u001b[49m, outputs\u001b[38;5;241m.\u001b[39mnumpy())\n\u001b[1;32m     34\u001b[0m     wape \u001b[38;5;241m=\u001b[39m wape_function(all_labels\u001b[38;5;241m.\u001b[39mnumpy(), outputs\u001b[38;5;241m.\u001b[39mnumpy())\n\u001b[1;32m     36\u001b[0m \u001b[38;5;28mprint\u001b[39m(\u001b[38;5;124mf\u001b[39m\u001b[38;5;124m'\u001b[39m\u001b[38;5;124mNSE : \u001b[39m\u001b[38;5;132;01m{\u001b[39;00mnse\u001b[38;5;132;01m}\u001b[39;00m\u001b[38;5;124m'\u001b[39m, end\u001b[38;5;241m=\u001b[39m\u001b[38;5;124m'\u001b[39m\u001b[38;5;124m \u001b[39m\u001b[38;5;124m'\u001b[39m)\n",
      "\u001b[0;31mRuntimeError\u001b[0m: Numpy is not available"
     ]
    }
   ],
   "source": [
    "num_epochs = 30\n",
    "\n",
    "for epoch in range(num_epochs):\n",
    "    epoch_loss = []\n",
    "    for batch_idx, (inputs, labels) in enumerate(train_loader):\n",
    "        outputs = model(inputs)\n",
    "        loss_val = loss(outputs, labels)\n",
    "\n",
    "        # calculate gradients for back propagation\n",
    "        loss_val.backward()\n",
    "\n",
    "        # update the weights based on the gradients\n",
    "        optimizer.step()\n",
    "\n",
    "        # reset the gradients, avoid gradient accumulation\n",
    "        optimizer.zero_grad()\n",
    "        epoch_loss.append(loss_val.item())\n",
    "    \n",
    "    print(f'Epoch {epoch+1}: {sum(epoch_loss)/len(epoch_loss)}', end=' ')\n",
    "    nse, wape = evaluate_model(model, val_loader)\n",
    "    \n",
    "        \n",
    "\n"
   ]
  },
  {
   "cell_type": "code",
   "execution_count": 16,
   "id": "f7216e93-a35d-4aa5-83db-2e43ea380f6e",
   "metadata": {},
   "outputs": [
    {
     "name": "stdout",
     "output_type": "stream",
     "text": [
      "NSE : 0.8960729837417603 WAPE : 29.622249249767947\n"
     ]
    },
    {
     "data": {
      "text/plain": [
       "(np.float32(0.896073), np.float64(29.622249249767947))"
      ]
     },
     "execution_count": 16,
     "metadata": {},
     "output_type": "execute_result"
    }
   ],
   "source": [
    "evaluate_model(model, test_loader)"
   ]
  },
  {
   "cell_type": "code",
   "execution_count": null,
   "id": "722fee71-de14-463f-abf6-e35f9f002ae1",
   "metadata": {},
   "outputs": [],
   "source": [
    "# Plot the results with the metrics inside it"
   ]
  },
  {
   "cell_type": "code",
   "execution_count": null,
   "id": "9a2f592f-d2be-4ea2-9e9e-d034d45f551d",
   "metadata": {},
   "outputs": [],
   "source": []
  },
  {
   "cell_type": "code",
   "execution_count": null,
   "id": "c474aced-89cf-41c7-ae2c-b98c4b87b1b9",
   "metadata": {},
   "outputs": [],
   "source": []
  }
 ],
 "metadata": {
  "kernelspec": {
   "display_name": "Python 3 (ipykernel)",
   "language": "python",
   "name": "python3"
  },
  "language_info": {
   "codemirror_mode": {
    "name": "ipython",
    "version": 3
   },
   "file_extension": ".py",
   "mimetype": "text/x-python",
   "name": "python",
   "nbconvert_exporter": "python",
   "pygments_lexer": "ipython3",
   "version": "3.12.6"
  }
 },
 "nbformat": 4,
 "nbformat_minor": 5
}<|MERGE_RESOLUTION|>--- conflicted
+++ resolved
@@ -351,16 +351,10 @@
    "metadata": {},
    "outputs": [],
    "source": [
-<<<<<<< HEAD
     "# The transformer implementation in pytorch doesn't implement the \n",
     "# positional encoding which is an essential part of the transforemer model\n",
     "\n",
     "# Provide more description of positional encoding\n",
-=======
-    "# The transformer implementation in Pytorch doesn't implement the \n",
-    "# positional encoding which is an essential part of the Transformer model\n",
-    "# Positional Encoding explanation at depth: https://www.youtube.com/watch?v=dichIcUZfOw\n",
->>>>>>> 19ff9f83
     "class PositionalEncoding(torch.nn.Module):\n",
     "    def __init__(self, d_model, dropout=0.1, max_len=5000):\n",
     "        super().__init__();\n",
